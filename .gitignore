--- conflicted
+++ resolved
@@ -4,9 +4,5 @@
 tmp
 *~
 spec.opts
-<<<<<<< HEAD
-
 .rvmrc
-=======
-capybara-*.html
->>>>>>> af1df52c
+capybara-*.html