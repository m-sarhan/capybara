require 'timeout'
require 'nokogiri'
require 'xpath'

module Capybara
  class CapybaraError < StandardError; end
  class DriverNotFoundError < CapybaraError; end
  class FrozenInTime < CapybaraError; end
  class ElementNotFound < CapybaraError; end
  class Ambiguous < ElementNotFound; end
  class ExpectationNotMet < ElementNotFound; end
  class FileNotFound < CapybaraError; end
  class UnselectNotAllowed < CapybaraError; end
  class NotSupportedByDriverError < CapybaraError; end
  class InfiniteRedirectError < CapybaraError; end

  class << self
    attr_accessor :asset_root, :app_host, :run_server, :default_host, :always_include_port
<<<<<<< HEAD
    attr_accessor :server_host, :server_port, :exact, :match, :exact_options, :visible_text_only
=======
    attr_accessor :asset_host
    attr_accessor :server_host, :server_port
>>>>>>> 6e602091
    attr_accessor :default_selector, :default_wait_time, :ignore_hidden_elements
    attr_accessor :save_and_open_page_path, :automatic_reload, :raise_server_errors
    attr_writer :default_driver, :current_driver, :javascript_driver, :session_name
    attr_accessor :app

    ##
    #
    # Configure Capybara to suit your needs.
    #
    #     Capybara.configure do |config|
    #       config.run_server = false
    #       config.app_host   = 'http://www.google.com'
    #     end
    #
    # === Configurable options
    #
    # [asset_root = String]               Where static assets are located, used by save_and_open_page
    # [app_host = String]                 The default host to use when giving a relative URL to visit
    # [always_include_port = Boolean]     Whether the Rack server's port should automatically be inserted into every visited URL (Default: false)
    # [asset_host = String]               Where dynamic assets are hosted - will be prepended to relative asset locations if present (Default: nil)
    # [run_server = Boolean]              Whether to start a Rack server for the given Rack app (Default: true)
    # [default_selector = :css/:xpath]    Methods which take a selector use the given type by default (Default: CSS)
    # [default_wait_time = Integer]       The number of seconds to wait for asynchronous processes to finish (Default: 2)
    # [ignore_hidden_elements = Boolean]  Whether to ignore hidden elements on the page (Default: false)
    # [automatic_reload = Boolean]        Whether to automatically reload elements as Capybara is waiting (Default: true)
    # [save_and_open_page_path = String]  Where to put pages saved through save_and_open_page (Default: Dir.pwd)
    #
    # === DSL Options
    #
    # when using capybara/dsl, the following options are also available:
    #
    # [default_driver = Symbol]           The name of the driver to use by default. (Default: :rack_test)
    # [javascript_driver = Symbol]        The name of a driver to use for JavaScript enabled tests. (Default: :selenium)
    #
    def configure
      yield self
    end

    ##
    #
    # Register a new driver for Capybara.
    #
    #     Capybara.register_driver :rack_test do |app|
    #       Capybara::Driver::RackTest.new(app)
    #     end
    #
    # @param [Symbol] name                    The name of the new driver
    # @yield [app]                            This block takes a rack app and returns a Capybara driver
    # @yieldparam [<Rack>] app                The rack application that this driver runs agains. May be nil.
    # @yieldreturn [Capybara::Driver::Base]   A Capybara driver instance
    #
    def register_driver(name, &block)
      drivers[name] = block
    end

    ##
    #
    # Add a new selector to Capybara. Selectors can be used by various methods in Capybara
    # to find certain elements on the page in a more convenient way. For example adding a
    # selector to find certain table rows might look like this:
    #
    #     Capybara.add_selector(:row) do
    #       xpath { |num| ".//tbody/tr[#{num}]" }
    #     end
    #
    # This makes it possible to use this selector in a variety of ways:
    #
    #     find(:row, 3)
    #     page.find('table#myTable').find(:row, 3).text
    #     page.find('table#myTable').has_selector?(:row, 3)
    #     within(:row, 3) { page.should have_content('$100.000') }
    #
    # Here is another example:
    #
    #     Capybara.add_selector(:id) do
    #       xpath { |id| XPath.descendant[XPath.attr(:id) == id.to_s] }
    #     end
    #
    # Note that this particular selector already ships with Capybara.
    #
    # @param [Symbol] name    The name of the selector to add
    # @yield                  A block executed in the context of the new {Capybara::Selector}
    #
    def add_selector(name, &block)
      Capybara::Selector.add(name, &block)
    end

    def drivers
      @drivers ||= {}
    end

    ##
    #
    # Register a proc that Capybara will call to run the Rack application.
    #
    #     Capybara.server do |app, port|
    #       require 'rack/handler/mongrel'
    #       Rack::Handler::Mongrel.run(app, :Port => port)
    #     end
    #
    # By default, Capybara will try to run webrick.
    #
    # @yield [app, port]                      This block recieves a rack app and port and should run a Rack handler
    #
    def server(&block)
      if block_given?
        @server = block
      else
        @server
      end
    end

    ##
    #
    # Wraps the given string, which should contain an HTML document or fragment
    # in a {Capybara::Node::Simple} which exposes all {Capybara::Node::Matchers} and
    # {Capybara::Node::Finders}. This allows you to query any string containing
    # HTML in the exact same way you would query the current document in a Capybara
    # session. For example:
    #
    #     node = Capybara.string <<-HTML
    #       <ul>
    #         <li id="home">Home</li>
    #         <li id="projects">Projects</li>
    #       </ul>
    #     HTML
    #
    #     node.find('#projects').text # => 'Projects'
    #     node.has_selector?('li#home', :text => 'Home')
    #     node.has_selector?(:projects)
    #     node.find('ul').find('li').text # => 'Home'
    #
    # @param [String] html              An html fragment or document
    # @return [Capybara::Node::Simple]   A node which has Capybara's finders and matchers
    #
    def string(html)
      Capybara::Node::Simple.new(html)
    end

    ##
    #
    # Runs Capybara's default server for the given application and port
    # under most circumstances you should not have to call this method
    # manually.
    #
    # @param [Rack Application] app    The rack application to run
    # @param [Fixnum] port              The port to run the application on
    #
    def run_default_server(app, port)
      require 'rack/handler/webrick'
      Rack::Handler::WEBrick.run(app, :Port => port, :AccessLog => [], :Logger => WEBrick::Log::new(nil, 0))
    end

    ##
    #
    # @return [Symbol]    The name of the driver to use by default
    #
    def default_driver
      @default_driver || :rack_test
    end

    ##
    #
    # @return [Symbol]    The name of the driver currently in use
    #
    def current_driver
      @current_driver || default_driver
    end
    alias_method :mode, :current_driver

    ##
    #
    # @return [Symbol]    The name of the driver used when JavaScript is needed
    #
    def javascript_driver
      @javascript_driver || :selenium
    end

    ##
    #
    # Use the default driver as the current driver
    #
    def use_default_driver
      @current_driver = nil
    end

    ##
    #
    # Yield a block using a specific driver
    #
    def using_driver(driver)
      previous_driver = Capybara.current_driver
      Capybara.current_driver = driver
      yield
    ensure
      @current_driver = previous_driver
    end

    ##
    #
    # Yield a block using a specific wait time
    #
    def using_wait_time(seconds)
      previous_wait_time = Capybara.default_wait_time
      Capybara.default_wait_time = seconds
      yield
    ensure
      Capybara.default_wait_time = previous_wait_time
    end

    ##
    #
    # The current Capybara::Session based on what is set as Capybara.app and Capybara.current_driver
    #
    # @return [Capybara::Session]     The currently used session
    #
    def current_session
      session_pool["#{current_driver}:#{session_name}:#{app.object_id}"] ||= Capybara::Session.new(current_driver, app)
    end

    ##
    #
    # Reset sessions, cleaning out the pool of sessions. This will remove any session information such
    # as cookies.
    #
    def reset_sessions!
      session_pool.each { |mode, session| session.reset! }
    end
    alias_method :reset!, :reset_sessions!

    ##
    #
    # The current session name.
    #
    # @return [Symbol]    The name of the currently used session.
    #
    def session_name
      @session_name ||= :default
    end

    ##
    #
    # Yield a block using a specific session name.
    #
    def using_session(name)
      self.session_name = name
      yield
    ensure
      self.session_name = :default
    end

    def included(base)
      base.send(:include, Capybara::DSL)
      warn "`include Capybara` is deprecated. Please use `include Capybara::DSL` instead."
    end

    def deprecate(method, alternate_method)
      warn "DEPRECATED: ##{method} is deprecated, please use ##{alternate_method} instead"
    end

  private

    def session_pool
      @session_pool ||= {}
    end
  end

  self.default_driver = nil
  self.current_driver = nil

  autoload :DSL,        'capybara/dsl'
  autoload :Server,     'capybara/server'
  autoload :Session,    'capybara/session'
  autoload :Selector,   'capybara/selector'
  autoload :Query,      'capybara/query'
  autoload :Result,     'capybara/result'
  autoload :Helpers,    'capybara/helpers'
  autoload :VERSION,    'capybara/version'

  module Node
    autoload :Base,       'capybara/node/base'
    autoload :Simple,     'capybara/node/simple'
    autoload :Element,    'capybara/node/element'
    autoload :Document,   'capybara/node/document'
    autoload :Finders,    'capybara/node/finders'
    autoload :Matchers,   'capybara/node/matchers'
    autoload :Actions,    'capybara/node/actions'
  end

  module Driver
    autoload :Base,     'capybara/driver/base'
    autoload :Node,     'capybara/driver/node'

    class Selenium
      def initialize(*args)
        raise "Capybara::Driver::Selenium has been renamed to Capybara::Selenium::Driver"
      end
    end

    class RackTest
      def initialize(*args)
        raise "Capybara::Driver::RackTest has been renamed to Capybara::RackTest::Driver"
      end
    end
  end

  module RackTest
    autoload :Driver,  'capybara/rack_test/driver'
    autoload :Node,    'capybara/rack_test/node'
    autoload :Form,    'capybara/rack_test/form'
    autoload :Browser, 'capybara/rack_test/browser'
    autoload :CSSHandlers, 'capybara/rack_test/css_handlers.rb'
  end

  module Selenium
    autoload :Node,    'capybara/selenium/node'
    autoload :Driver,  'capybara/selenium/driver'
  end
end

Capybara.configure do |config|
  config.always_include_port = false
  config.run_server = true
  config.server {|app, port| Capybara.run_default_server(app, port)}
  config.default_selector = :css
  config.default_wait_time = 2
  config.ignore_hidden_elements = true
  config.default_host = "http://www.example.com"
  config.automatic_reload = true
  config.match = :smart
  config.exact = false
  config.raise_server_errors = true
  config.visible_text_only = false
end

Capybara.register_driver :rack_test do |app|
  Capybara::RackTest::Driver.new(app)
end

Capybara.register_driver :selenium do |app|
  Capybara::Selenium::Driver.new(app)
end<|MERGE_RESOLUTION|>--- conflicted
+++ resolved
@@ -15,13 +15,8 @@
   class InfiniteRedirectError < CapybaraError; end
 
   class << self
-    attr_accessor :asset_root, :app_host, :run_server, :default_host, :always_include_port
-<<<<<<< HEAD
+    attr_accessor :asset_host, :app_host, :run_server, :default_host, :always_include_port
     attr_accessor :server_host, :server_port, :exact, :match, :exact_options, :visible_text_only
-=======
-    attr_accessor :asset_host
-    attr_accessor :server_host, :server_port
->>>>>>> 6e602091
     attr_accessor :default_selector, :default_wait_time, :ignore_hidden_elements
     attr_accessor :save_and_open_page_path, :automatic_reload, :raise_server_errors
     attr_writer :default_driver, :current_driver, :javascript_driver, :session_name
@@ -38,7 +33,7 @@
     #
     # === Configurable options
     #
-    # [asset_root = String]               Where static assets are located, used by save_and_open_page
+    # [asset_host = String]               The hostname for a server from which assets can be loaded, used by save_and_open_page
     # [app_host = String]                 The default host to use when giving a relative URL to visit
     # [always_include_port = Boolean]     Whether the Rack server's port should automatically be inserted into every visited URL (Default: false)
     # [asset_host = String]               Where dynamic assets are hosted - will be prepended to relative asset locations if present (Default: nil)
