require 'capybara/wait_until'

module Capybara
  class Session
    include Searchable
<<<<<<< HEAD

=======
    
    DSL_METHODS = [
      :visit, :current_url, :body, :click_link, :click_button, :drag, :fill_in,
      :choose, :has_xpath?, :has_css?, :check, :uncheck, :attach_file, :select,
      :has_content?, :within, :within_fieldset, :within_table,
      :save_and_open_page, :find, :find_field, :find_link, :find_button, :find_by_id,
      :field_labeled, :all, :wait_for, :wait_for_condition, :evaluate_script,
      :click, :wait_until
    ]
    
>>>>>>> 2722b425
    attr_reader :mode, :app

    def initialize(mode, app)
      @mode = mode
      @app = app
    end

    def driver
      @driver ||= case mode
      when :rack_test
        Capybara::Driver::RackTest.new(app)
      when :selenium
        Capybara::Driver::Selenium.new(app)
      when :celerity
        Capybara::Driver::Celerity.new(app)
      when :culerity
        Capybara::Driver::Culerity.new(app)
      else
        raise Capybara::DriverNotFoundError, "no driver called #{mode} was found"
      end
    end

    def current_url
      driver.current_url
    end

    def response_headers
      driver.response_headers
    end

    def visit(path)
      driver.visit(path)
    end

    def click(locator)
      msg = "no link or button '#{locator}' found"
      locate(XPath.link(locator).button(locator), msg).click
    end

    def click_link(locator)
      msg = "no link with title, id or text '#{locator}' found"
      locate(XPath.link(locator), msg).click
    end

    def click_button(locator)
      msg = "no button with value or id or text '#{locator}' found"
      locate(XPath.button(locator)).click
    end

    def drag(source_locator, target_locator)
      source = locate(source_locator, "drag source '#{source_locator}' not found on page")
      target = locate(target_locator, "drag target '#{target_locator}' not found on page")
      source.drag_to(target)
    end

    def fill_in(locator, options={})
      msg = "cannot fill in, no text field, text area or password field with id, name, or label '#{locator}' found"
      locate(XPath.fillable_field(locator), msg).set(options[:with])
    end

    def choose(locator)
      msg = "cannot choose field, no radio button with id, name, or label '#{locator}' found"
      locate(XPath.radio_button(locator), msg).set(true)
    end

    def check(locator)
      msg = "cannot check field, no checkbox with id, name, or label '#{locator}' found"
      locate(XPath.checkbox(locator), msg).set(true)
    end

    def uncheck(locator)
      msg = "cannot uncheck field, no checkbox with id, name, or label '#{locator}' found"
      locate(XPath.checkbox(locator), msg).set(false)
    end

    def select(value, options={})
      msg = "cannot select option, no select box with id, name, or label '#{options[:from]}' found"
      locate(XPath.select(options[:from]), msg).select(value)
    end

    def attach_file(locator, path)
      msg = "cannot attach file, no file field with id, name, or label '#{locator}' found"
      locate(XPath.file_field(locator), msg).set(path)
    end

    def body
      driver.body
    end

    def source
      driver.source
    end

    def within(kind, scope=nil)
      kind, scope = Capybara.default_selector, kind unless scope
      scope = XPath.from_css(scope) if kind == :css
      locate(scope, "scope '#{scope}' not found on page")
      scopes.push(scope)
      yield
      scopes.pop
    end

    def within_fieldset(locator)
      within XPath.fieldset(locator) do
        yield
      end
    end

    def within_table(locator)
      within XPath.table(locator) do
        yield
      end
    end

    def has_xpath?(path, options={})
      wait_conditionally_until do
        results = all(path, options)

        if options[:count]
          results.size == options[:count]
        else
          results.size > 0
        end
      end
    rescue Capybara::TimeoutError
      return false
    end

    def has_no_xpath?(path, options={})
      wait_conditionally_until do
        results = all(path, options)

        if options[:count]
          results.size != options[:count]
        else
          results.empty?
        end
      end
    rescue Capybara::TimeoutError
      return false
    end

    def has_css?(path, options={})
      has_xpath?(XPath.from_css(path), options)
    end

    def has_no_css?(path, options={})
      has_no_xpath?(XPath.from_css(path), options)
    end

    def has_content?(content)
      has_xpath?(XPath.content(content))
    end

    def has_no_content?(content)
      has_no_xpath?(XPath.content(content))
    end

    def save_and_open_page
      require 'capybara/save_and_open_page'
      Capybara::SaveAndOpenPage.save_and_open_page(body)
    end

    #return node identified by locator or raise ElementNotFound(using desc)
    def locate(locator, fail_msg = nil)
      node = wait_conditionally_until { find(locator) }
    ensure
      raise Capybara::ElementNotFound, fail_msg || "Unable to locate '#{locator}'" unless node
      return node
    end

    def wait_until(timeout = Capybara.default_wait_time)
      WaitUntil.timeout(timeout) { yield }
    end

    def evaluate_script(script)
      driver.evaluate_script(script)
    end

  private

    def wait_conditionally_until
      if driver.wait? then wait_until { yield } else yield end
    end

    def all_unfiltered(locator)
      XPath.wrap(locator).scope(current_scope).paths.map do |path|
        driver.find(path)
      end.flatten
    end

    def current_scope
      scopes.join('')
    end

    def scopes
      @scopes ||= []
    end
  end
end<|MERGE_RESOLUTION|>--- conflicted
+++ resolved
@@ -3,20 +3,14 @@
 module Capybara
   class Session
     include Searchable
-<<<<<<< HEAD
-
-=======
-    
+
     DSL_METHODS = [
-      :visit, :current_url, :body, :click_link, :click_button, :drag, :fill_in,
-      :choose, :has_xpath?, :has_css?, :check, :uncheck, :attach_file, :select,
-      :has_content?, :within, :within_fieldset, :within_table,
-      :save_and_open_page, :find, :find_field, :find_link, :find_button, :find_by_id,
-      :field_labeled, :all, :wait_for, :wait_for_condition, :evaluate_script,
-      :click, :wait_until
+      :all, :attach_file, :body, :check, :choose, :click, :click_button, :click_link, :current_url, :drag, :evaluate_script,
+      :field_labeled, :fill_in, :find, :find_button, :find_by_id, :find_field, :find_link, :has_content?, :has_css?,
+      :has_no_content?, :has_no_css?, :has_no_xpath?, :has_xpath?, :locate, :save_and_open_page, :select, :source, :uncheck,
+      :visit, :wait_until, :within, :within_fieldset, :within_table
     ]
-    
->>>>>>> 2722b425
+
     attr_reader :mode, :app
 
     def initialize(mode, app)
