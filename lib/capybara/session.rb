module Capybara
  class Session

    attr_reader :app, :mode, :mode_options

    def initialize(mode, app)
      if mode.respond_to?(:has_key?)
        @mode = mode[:driver] 
        @mode_options = mode
      else
        @mode = mode
        @mode_options = {}
      end
      
      @app = app
    end
    
    def driver
      
      @driver ||= case mode
      when :rack_test
        Capybara::Driver::RackTest.new(app)
      when :selenium
        Capybara::Driver::Selenium.new(app)
      when :culerity, :celerity
        Capybara::Driver::Celerity.new(app, mode_options)
      else
        raise Capybara::DriverNotFoundError, "no driver called #{mode} was found"
      end
    end

<<<<<<< HEAD
    def current_url
      driver.current_url
=======
    def response_headers
      driver.response.headers
>>>>>>> 083382b6
    end
    
    def visit(path)
      driver.visit(path)
    end

    def click(locator)
      link = wait_for(XPath.link(locator).button(locator))
      raise Capybara::ElementNotFound, "no link or button '#{locator}' found" unless link
      link.click
    end

    def click_link(locator)
      link = wait_for(XPath.link(locator))
      raise Capybara::ElementNotFound, "no link with title, id or text '#{locator}' found" unless link
      link.click
    end

    def click_button(locator)
      button = wait_for(XPath.button(locator))
      raise Capybara::ElementNotFound, "no button with value or id or text '#{locator}' found" unless button
      button.click
    end

    def drag(source_locator, target_locator)
      source = wait_for(source_locator)
      raise Capybara::ElementNotFound, "drag source '#{source_locator}' not found on page" unless source
      target = wait_for(target_locator)
      raise Capybara::ElementNotFound, "drag target '#{target_locator}' not found on page" unless target
      source.drag_to(target)
    end

    def fill_in(locator, options={})
      field = wait_for(XPath.fillable_field(locator))
      raise Capybara::ElementNotFound, "cannot fill in, no text field, text area or password field with id or label '#{locator}' found" unless field
      field.set(options[:with])
    end

    def choose(locator)
      field = wait_for(XPath.radio_button(locator))
      raise Capybara::ElementNotFound, "cannot choose field, no radio button with id or label '#{locator}' found" unless field
      field.set(true)
    end

    def check(locator)
      field = wait_for(XPath.checkbox(locator))
      raise Capybara::ElementNotFound, "cannot check field, no checkbox with id or label '#{locator}' found" unless field
      field.set(true)
    end

    def uncheck(locator)
      field = wait_for(XPath.checkbox(locator))
      raise Capybara::ElementNotFound, "cannot uncheck field, no checkbox with id or label '#{locator}' found" unless field
      field.set(false)
    end

    def select(value, options={})
      field = wait_for(XPath.select(options[:from]))
      raise Capybara::ElementNotFound, "cannot select option, no select box with id or label '#{options[:from]}' found" unless field
      field.select(value)
    end

    def attach_file(locator, path)
      field = wait_for(XPath.file_field(locator))
      raise Capybara::ElementNotFound, "cannot attach file, no file field with id or label '#{locator}' found" unless field
      field.set(path)
    end

    def body
      driver.response.body
    end

    def has_content?(content)
      has_xpath?(XPath.content(content).to_s)
    end

    def has_xpath?(path, options={})
      results = all(path)
      if options[:text]
        results = filter_by_text(results, options[:text])
      end
      if options[:count]
        results.size == options[:count]
      else
        results.size > 0
      end
    end

    def has_css?(path, options={})
      has_xpath?(css_to_xpath(path), options)
    end

    def within(kind, scope=nil)
      kind, scope = Capybara.default_selector, kind unless scope
      scope = css_to_xpath(scope) if kind == :css
      raise Capybara::ElementNotFound, "scope '#{scope}' not found on page" unless wait_for(scope)
      scopes.push(scope)
      yield
      scopes.pop
    end

    def within_fieldset(locator)
      within XPath.fieldset(locator) do
        yield
      end
    end

    def within_table(locator)
      within XPath.table(locator) do
        yield
      end
    end

    def save_and_open_page
      require 'capybara/save_and_open_page'
      Capybara::SaveAndOpenPage.save_and_open_page(body)
    end

    def all(locator)
      XPath.wrap(locator).scope(current_scope).paths.map do |path|
        driver.find(path)
      end.flatten
    end

    def find(locator)
      all(locator).first
    end
    
    def wait_for(locator)
      return find(locator) unless driver.wait?
      8.times do
        result = find(locator)
        return result if result
        sleep(0.1)
      end
      nil
    end

    def find_field(locator)
      find(XPath.field(locator))
    end
    alias_method :field_labeled, :find_field

    def find_link(locator)
      find(XPath.link(locator))
    end

    def find_button(locator)
      find(XPath.button(locator))
    end

    def evaluate_script(script)
      driver.evaluate_script(script)
    end

  private

    def css_to_xpath(css)
      Nokogiri::CSS.xpath_for(css).first
    end

    def filter_by_text(nodes, text)
      nodes.select do |node|
        case text
        when String
          node.text.include?(text)
        when Regexp
          node.text =~ text
        end
      end
    end

    def current_scope
      scopes.join('')
    end

    def scopes
      @scopes ||= []
    end
  end
end<|MERGE_RESOLUTION|>--- conflicted
+++ resolved
@@ -29,13 +29,12 @@
       end
     end
 
-<<<<<<< HEAD
     def current_url
       driver.current_url
-=======
+    end
+    
     def response_headers
       driver.response.headers
->>>>>>> 083382b6
     end
     
     def visit(path)
