require 'rack/test'
require 'mime/types'
require 'nokogiri'
require 'cgi'

class Capybara::Driver::RackTest < Capybara::Driver::Base
  class Node < Capybara::Node
    def text
      node.text
    end

    def [](name)
      attr_name = name.to_s
      case
      when 'select' == tag_name && 'value' == attr_name
        if node['multiple'] == 'multiple'
          node.xpath(".//option[@selected='selected']").map { |option| option.content  }
        else
          option = node.xpath(".//option[@selected='selected']").first || node.xpath(".//option").first
          option.content if option
        end
      when 'input' == tag_name && 'checkbox' == type && 'checked' == attr_name
        node[attr_name] == 'checked' ? true : false
      else
        node[attr_name]
      end
    end


    def set(value)
      if tag_name == 'input' and type == 'radio'
        driver.html.xpath("//input[@name=#{Capybara::XPath.escape(self[:name])}]").each { |node| node.remove_attribute("checked") }
        node['checked'] = 'checked'
      elsif tag_name == 'input' and type == 'checkbox'
        if value && !node['checked']
          node['checked'] = 'checked'
        elsif !value && node['checked']
          node.remove_attribute('checked')
        end
      elsif tag_name == 'input'
        node['value'] = value.to_s
      elsif tag_name == "textarea"
        node.content = value.to_s
      end
    end

    def select(option)
      if node['multiple'] != 'multiple'
        node.xpath(".//option[@selected]").each { |node| node.remove_attribute("selected") }
      end

      if option_node = node.xpath(".//option[text()=#{Capybara::XPath.escape(option)}]").first ||
                       node.xpath(".//option[contains(.,#{Capybara::XPath.escape(option)})]").first
        option_node["selected"] = 'selected'
      else
        options = node.xpath(".//option").map { |o| "'#{o.text}'" }.join(', ')
        raise Capybara::OptionNotFound, "No such option '#{option}' in this select box. Available options: #{options}"
      end
    end

    def unselect(option)
      if node['multiple'] != 'multiple'
        raise Capybara::UnselectNotAllowed, "Cannot unselect option '#{option}' from single select box."
      end

      if option_node = node.xpath(".//option[text()=#{Capybara::XPath.escape(option)}]").first ||
                       node.xpath(".//option[contains(.,#{Capybara::XPath.escape(option)})]").first
        option_node.remove_attribute('selected')
      else
        options = node.xpath(".//option").map { |o| "'#{o.text}'" }.join(', ')
        raise Capybara::OptionNotFound, "No such option '#{option}' in this select box. Available options: #{options}"
      end
    end

    def click
      if tag_name == 'a'
        method = self["data-method"] || :get
        driver.process(method, self[:href].to_s)
      elsif (tag_name == 'input' or tag_name == 'button') and %w(submit image).include?(type)
        Form.new(driver, form).submit(self)
      end
    end

    def tag_name
      node.node_name
    end

    def visible?
      node.xpath("./ancestor-or-self::*[contains(@style, 'display:none') or contains(@style, 'display: none')]").size == 0
    end

    def path
      node.path
    end

  private

    def all_unfiltered(locator)
      node.xpath(locator).map { |n| self.class.new(driver, n) }
    end

    def type
      node[:type]
    end

    def form
      node.ancestors('form').first
    end
  end

  class Form < Node
    def params(button)
      params = {}

<<<<<<< HEAD
      node.xpath(".//input[@type!='radio' and @type!='checkbox' and @type!='submit' and @type!='image']").map do |input|
=======
      node.xpath(".//input[not(@type) or (@type!='radio' and @type!='checkbox' and @type!='submit')]").map do |input|
>>>>>>> 37e30120
        merge_param!(params, input['name'].to_s, input['value'].to_s)
      end
      node.xpath(".//textarea").map do |textarea|
        merge_param!(params, textarea['name'].to_s, textarea.text.to_s)
      end
      node.xpath(".//input[@type='radio' or @type='checkbox']").map do |input|
        merge_param!(params, input['name'].to_s, input['value'].to_s) if input['checked']
      end
      node.xpath(".//select").map do |select|
        if select['multiple'] == 'multiple'
          options = select.xpath(".//option[@selected]")
          options.each do |option|
            merge_param!(params, select['name'].to_s, (option['value'] || option.text).to_s)
          end
        else
          option = select.xpath(".//option[@selected]").first
          option ||= select.xpath('.//option').first
          merge_param!(params, select['name'].to_s, (option['value'] || option.text).to_s) if option
        end
      end
      node.xpath(".//input[@type='file']").map do |input|
        unless input['value'].to_s.empty?
          if multipart?
            content_type = MIME::Types.type_for(input['value'].to_s).first.to_s
            file = Rack::Test::UploadedFile.new(input['value'].to_s, content_type)
            merge_param!(params, input['name'].to_s, file)
          else
            merge_param!(params, input['name'].to_s, File.basename(input['value'].to_s))
          end
        end
      end
      merge_param!(params, button[:name], button[:value] || "") if button[:name]
      params
    end

    def submit(button)
      driver.submit(method, node['action'].to_s, params(button))
    end

    def multipart?
      self[:enctype] == "multipart/form-data"
    end

  private

    def method
      self[:method] =~ /post/i ? :post : :get
    end

    def merge_param!(params, key, value)
      collection = key.sub!(/\[\]$/, '')
      if collection
        if params[key]
          params[key] << value
        else
          params[key] = [value]
        end
      else
        params[key] = value
      end
    end
  end

  include ::Rack::Test::Methods
  attr_reader :app

  alias_method :response, :last_response
  alias_method :request, :last_request

  def initialize(app)
    raise ArgumentError, "rack-test requires a rack application, but none was given" unless app
    @app = app
  end

  def visit(path, attributes = {})
    process(:get, path, attributes)
  end

  def process(method, path, attributes = {})
    return if path.gsub(/^#{current_path}/, '') =~ /^#/
    send(method, path, attributes, env)
    follow_redirects!
  end

  def current_url
    request.url rescue ""
  end

  def response_headers
    response.headers
  end
  
  def status_code
    response.status
  end

  def submit(method, path, attributes)
    path = current_path if not path or path.empty?
    send(method, path, attributes, env)
    follow_redirects!
  end

  def find(selector)
    html.xpath(selector).map { |node| Node.new(self, node) }
  end
  
  def body
    @body ||= response.body
  end
  
  def html
    @html ||= Nokogiri::HTML(body)
  end
  alias_method :source, :body

  def get(*args, &block); reset_cache; super; end
  def post(*args, &block); reset_cache; super; end
  def put(*args, &block); reset_cache; super; end
  def delete(*args, &block); reset_cache; super; end
  
private

  def reset_cache
    @body = nil
    @html = nil
  end

  def build_rack_mock_session # :nodoc:
    Rack::MockSession.new(app, Capybara.default_host || "www.example.com")
  end

  def current_path
    request.path rescue ""
  end

  def follow_redirects!
    Capybara::WaitUntil.timeout(4) do
      redirect = response.redirect?
      follow_redirect! if redirect
      not redirect
    end
  rescue Capybara::TimeoutError
    raise Capybara::InfiniteRedirectError, "infinite redirect detected!"
  end

  def env
    env = {}
    begin
      env["HTTP_REFERER"] = request.url
    rescue Rack::Test::Error
      # no request yet
    end
    env
  end

  def reset_cache
    @body = nil
    @html = nil
  end

end<|MERGE_RESOLUTION|>--- conflicted
+++ resolved
@@ -112,11 +112,7 @@
     def params(button)
       params = {}
 
-<<<<<<< HEAD
-      node.xpath(".//input[@type!='radio' and @type!='checkbox' and @type!='submit' and @type!='image']").map do |input|
-=======
-      node.xpath(".//input[not(@type) or (@type!='radio' and @type!='checkbox' and @type!='submit')]").map do |input|
->>>>>>> 37e30120
+      node.xpath(".//input[not(@type) or (@type!='radio' and @type!='checkbox' and @type!='submit' and @type!='image')]").map do |input|
         merge_param!(params, input['name'].to_s, input['value'].to_s)
       end
       node.xpath(".//textarea").map do |textarea|
