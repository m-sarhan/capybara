--- conflicted
+++ resolved
@@ -1,9 +1,5 @@
 # Version 3.8.2
-<<<<<<< HEAD
-Release date: unreleased
-=======
 Release date: 2018-09-26
->>>>>>> f57a07de
 
 ### Fixed
 
