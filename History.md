<<<<<<< HEAD
# Version 2.7.0
Release date: unreleased

# Version 2.6.1
Release data: 2016-01-27
=======
#Version 2.6.2
Relase date: 2016-01-27

### Fixed
* support for more than just addressable 2.4.0 [Thomas Walpole]

# Version 2.6.1
Release date: 2016-01-27
>>>>>>> 696f3e74

### Fixed
* Add missing require for addressable [Jorge Bejar]

# Version 2.6.0
Relase date: 2016-01-17

### Fixed
* Fixed path escaping issue with current_path matchers [Tom Walpole, Luke Rollans] (Issue #1611)
* Fixed circular require [David Rodríguez]
* Capybara::RackTest::Form no longer overrides Object#method [David Rodriguez]
* options and with_options filter for :select selector have more intuitive visibility behavior [Nathan]
* Test for nested modal API method support [Tom Walpole]


### Added
* Capybara.modify_selector [Tom Walpole]
* xfeature and ffeature aliases added when using RSpec [Filip Bartuzi]
* Selenium driver supports a :clear option to #set to handle different strategies for clearing a field [Tom Walpole]
* Support the use of rack 2.0 with the rack_test driver [Travis Grathwell, Tom Walpole]
* Disabled option for default selectors now supports true, false, or :all [Jillian Rosile, Tom Walpole]
* Modal API methods now default wait time to Capybara.default_max_wait_time [Tom Walpole]

# Version 2.5.0
Release date: 2015-08-25

### Fixed
* Error message now raised correctly when invalid options passed to 'have_text'/'have_content' [Tom Walpole]
* Rack-test driver correctly gets document title when elements on the page have nested title elements (SVG) [Tom Walpole]
* 'save_page' no longer errors when using Capybara.asset_host if the page has no \<head> element [Travis Grathwell]
* rack-test driver will ignore clicks on links with href starting with '#' or 'javascript:'

### Added
* has_current_path? and associated asserts/matchers added [Tom Walpole]
* Implement Node#path in selenium driver [Soutaro Matsumoto]
* 'using_session' is now nestable [Tom Walpole]
* 'switch_to_window' will now use waiting behavior for a matching window to appear [Tom Walpole]
* Warning when attempting to select a disabled option
* Capybara matchers are now available in RSpec view specs by default [Joshua Clayton]
* 'have_link' and 'click_link' now accept Regexp for href matching [Yaniv Savir]
* 'find_all' as an alias of 'all' due to collision with RSpec
* Capybara.wait_on_first_by_default setting (default is false)
  If set to true 'first' will use Capybaras waiting behavior to wait for at least one element to appear by default
* Capybara waiting behavior uses the monotonic clock if supported to ease restrictions on freezing time in tests [Dmitry Maksyoma, Tom Walpole]
* Capybara.server_errors setting that allows to configure what type of errors will be raised from the server thread [Tom Walpole]
* Node#send_keys to allow for sending keypresses directly to elements [Tom Walpole]
* 'formmethod' attribute support in RackTest driver [Emilia Andrzejewska]
* Clear field using backspaces in Selenium driver by using `:fill_options => { :clear => :backspace }` [Joe Lencioni]

### Deprecated
* Capybara.default_wait_time deprecated in favor of Capybara.default_max_wait_time to more clearly explain its purpose [Paul Pettengill]

#Version 2.4.4
Release date: 2014-10-13

### Fixed
* Test for visit behavior updated [Phil Baker]
* Removed concurrency prevention in favor of a note in the README - due to load order issues

# Version 2.4.3
Relase date: 2014-09-21

### Fixed
* Update concurrency prevention to match Rails 4.2 behavior

# Version 2.4.2
Release date: 2014-09-20

### Fixed
* Prevent concurrency issue when testing Rails app with default test environment [Thomas Walpole]
* Tags for windows API tests fixed [Dmitry Vorotilin]
* Documentation Fixes [Andrey Botalov]
* Always convert visit url to string, fixes issue with visit when always_include_port was enabled [Jake Goulding]
* Check correct rspec version before including ::RSpec::Matchers::Composable in Capybara RSpec matchers [Thomas Walpole, Justin Ko]

# Version 2.4.1

Release date: 2014-07-03

### Added

* 'assert_text', 'assert_no_text', 'assert_title', 'assert_no_title' methods added [Andrey Botalov]
* have_title matcher now supports :wait option [Andrey Botalov]
* More descriptive have_text error messages [Andrey Botalov]
* New modal API ('accept_alert', 'accept_confirm', 'dismiss_confirm', 'accept_prompt', 'dismiss_prompt') - [Mike Pack, Thomas Walpole]
* Warning when attempting to set contents of a readonly element
* Suport for and/or compounding of Capybara's RSpec matchers for RSpec 3 [Thomas Walpole]
* :fill_options option for 'fill_in' method that propagates to 'set' to allow for driver specific modification of how fields are filled in [Gabriel Sobrinho, Thomas Walpole]
* Improved selector/filter description in failure messages [Thomas Walpole]

### Fixed

* HaveText error message now shows the text checked all the time
* RackTest driver no longer attempts to follow an anchor tag without an href attribute
* Warnings under RSpec 3
* Handle URI schemes like about: correctly [Andrey Botalov]
* RSpecs expose_dsl_globally option is now followed [Myron Marston, Thomas Walpole]

# Version 2.3.0

Release date: 2014-06-02

### Added
* New window management API [Andrey Botalov]
* Speed improvement for visible text detection in RackTest [Thomas Walpole]
  Thanks to Phillipe Creux for instigating this
* RSpec 3 compatability
* 'save_and_open_screenshot' functionality [Greg Lazarev]
* Server errors raised on visit and synchronize [Jonas Nicklas]

### Fixed

* CSSHandlers now derives from BasicObject so globally included functions (concat, etc) shouldn't cause issues [Thomas Walpole]
* touched reset after session is reset [lesliepc16]

# Version 2.2.1

Release date: 2014-01-06

### Fixed

* Reverted a change in 2.2.0 which navigates to an empty file on `reset`.
  Capybara, now visits `about:blank` like it did before. [Jonas Nicklas]

# Version 2.2.0

Release date: 2013-11-21

### Added

* Add `go_back` and `go_forward` methods. [Vasiliy Ermolovich]
* Support RSpec 3 [Thomas Holmes]
* `has_button?`, `has_checked_field?` and `has_unchecked_field?` accept
  options, like other matchers. [Carol Nichols]
* The `assert_selector` and `has_text?` methods now support the `:wait` option
  [Vasiliy Ermolovich]
* RackTest's visible? method now checks for the HTML5 `hidden` attribute.
* Results from `#all` now delegate the `sample` method. [Phil Lee]
* The `set` method now works for contenteditable attributes under Selenium.
  [Jon Rowe]
* radio buttons and check boxes can be filtered by option value, useful when
  selecting by name [Jonas Nicklas]
* feature blocks can be nested within other feature blocks in RSpec tests
  [Travis Gaff]

### Fixed

* Fixed race conditions causing stale element errors when filtering by text.
  [Jonas Nicklas]
* Resetting the page is now synchronous and navigates to an empty HTML file,
  instead of `about:blank`, fixing hanging issues in JRuby. [Jonas Nicklas]
* Fixed cookies not being set when path is blank under RackTest [Thomas Walpole]
* Clearing fields now correctly causes change events [Jonas Nicklas]
* Navigating to an absolute URI without trailing slash now works as expected
  under RackTest [Jonas Nicklas]
* Checkboxes without assigned value default to `on` under RackTest [Nigel Sheridan-Smith]
* Clicks on buttons with no form associated with them are ignored in RackTest
  instead of raising an obscure exception. [Thomas Walpole]
* execute_script is now a session method [Andrey Botalov]
* Nesting `within_window` and `within_frame` inside `within` resets the scope
  so that they behave like a user would expect [Thomas Walpole]
* Improve handling of newlines in textareas [Thomas Walpole]
* `Capybara::Result` delegates its inspect method, so as not to confuse users
  [Sam Rawlins]
* save_page always returns a full path, fixes problems with Launchy [Jonas Nicklas]
* Selenium driver's `quit` method does nothing when browser hasn't been loaded
  [randoum]
* Capybara's WEBRick server now propertly respects the server_host option
  [Dmitry Vorotilin]
* gemspec now includes license information [Jonas Nicklas]

# Version 2.1.0

Release date: 2013-04-09

### Changed

* Hard version requirement on Ruby >= 1.9.3. Capybara will no longer install
  on 1.8.7. [Felix Schäfer]
* Capybara no longer depends on the `selenium-webdriver` gem. Add it to
  your Gemfile if you wish to use the Selenium driver. [Jonas Nicklas]
* `Capybara.ignore_hidden_elements` defaults to `true`. [Jonas Nicklas]
* In case of multiple matches `smart` matching is used by default. Set
  `Capybara.match = :one` to revert to old behaviour. [Jonas Nicklas].
* Options in select boxes use smart matching and no longer need to match
  exactly. Set `Capybara.exact_options = false` to revert to old behaviour.
  [Jonas Nicklas].
* Visibility of text depends on `Capybara.ignore_hidden_elements` instead of
  always returning only visible text. Set `Capybara.visible_text_only = true`
  to revert to old behaviour. [Jonas Nicklas]
* Cucumber cleans up session after scenario instead. This is consistent with
  RSpec and makes more sense, since we raise server errors in `reset!`.
  [Jonas Nicklas]

### Added

* All actions (`click_link`, `fill_in`, etc...) and finders now take an options
  hash, which is passed through to `find`. [Jonas Nicklas]
* CSS selectors are sent straight through to driver instead of being converted
  to XPath first. Enables the use of some pseudo selectors, such as `invalid`
  in some drivers. [Thomas Walpole]
* `Capybara.asset_host` option, which inserts a `base` tag into the page on
  `save_and_open_page`, eases debugging with the Rails asset pipeline.
  [Steve Hull]
* `exact` option, can specify whether to match substrings or entire text.
  [Jonas Nicklas]
* `match` option, can specify behaviour in case of multiple matches.
  [Jonas Nicklas]
* `wait` option, can specify how long to wait for a given action/finder.
  [Jonas Nicklas]
* Config option which disables bubbling of errors raised inside server.
  [Jonas Nicklas]
* `text` now takes a parameter which makes it possible to return either all
  text or only visible text. The default depends on
  `Capybara.ignore_hidden_elements`. `Capybara.visible_text_only` option is
  available for compatibility. [Jonas Nicklas]
* `has_content?` and `has_text?` now take the same count options as `has_selector?`
  [Andrey Botalov]
* `current_scope` is now public API, returns the current element when `within`
  is used. [Martijn Walraven]
* `find("input").disabled?` returns true if a node is disabled. [Ben Lovell]
* Find disabled fields and buttons with `:disabled => false`. [Jonas Nicklas]
* `find("input").hover` moves the mouse to the element in supported drivers.
  [Thomas Walpole]
* RackTest driver now support `form` attribute on form elements.
  [Thomas Walpole]
* `page.title` returns the page title. [Terry Progetto]
* `has_title?` matcher to assert on page title. [Jonas Nicklas]
* The gem is now signed with a certicficate. The public key is available in the
  repo. [Jonas Nicklas]
* `:select` and `:textarea` are valid options for the `:type` filter on `find_field`
  and `has_field?`. [Yann Plancqueel]

### Fixed

* Fixed race conditions when synchronizing across multiple nodes [Jonas Nicklas]
* Fixed race conditions in deeply nested selectors [Jonas Nicklas]
* Fix issue with `within_frame`, where selecting multiple nested frames didn't
  work as intended. [Thomas Walpole]
* RackTest no longer fills in readonly textareas. [Thomas Walpole]
* Don't use autoload to load files, require them directly instead. [Jonas Nicklas]
* Rescue weird exceptions when booting server [John Wilger]
* Non strings are now properly cast when using the maxlength attribute [Jonas Nicklas]

# Version 2.0.3

Release date: 2013-03-26

* Check against Rails version fixed to work with Rails' master branch now returning
  a Gem::Version [Jonas Nicklas]
* Use posix character class for whitespace replace, solves various encoding
  problems on Ruby 2.0.0 and JRuby. [Ben Cates]

# Version 2.0.2

Release date: 2012-12-31

### Changed

* Capybara no longer uses thin as a server if it is available, due to thread
  safety issues. Now Capybara always defaults to WEBrick. [Jonas Nicklas]

### Fixed

* Suppress several warnings [Kouhei Sutou]
* Fix default host becoming nil [Brian Cardarella]
* Fix regression in 2.0.1 which caused node comparisons with non node objects
  to throw an exception [Kouhei Sotou]
* A few changes to the specs, only relevant to driver authors [Jonas Nicklas]
* Encoding error under JRuby [Piotr Krawiec]
* Ruby 2 encoding fix [Murahashi Sanemat Kenichi]
* Catch correct exception on server timeout [Jonathan del Strother]

# Version 2.0.1

Release date: 2012-12-21

### Changed

* Move the RackTest driver override with the `:respect_data_method` option
  enabled from capybara/rspec to capybara/rails, so that it is enabled in
  Rails projects that don't use RSpec. [Carlos Antonio da Silva]
* `source` is now an alias for `html`. RackTest no longer returns modifications
  to `html`. This basically codifies the behaviour which we've had for a while
  anyway, and should have minimal impact for end users. For driver authors, it
  means that they only have to implement `html`, and not `source`. [Jonas
  Nicklas]

### Fixed

* Visiting relative URLs when `app_host` is set and no server is running works
  as expected. [Jonas Nicklas]
* `fill_in` works properly under Selenium again when the caret is not at the
  end of the field before the method is called. [Douwe Maan, Jonas Nicklas, Jari
  Bakken]
* `attach_file` can once again be given a Pathname [Jake Goulding]

# Version 2.0.0

Release date: 2012-11-05

### Changed

* Dropped official support for Ruby 1.8.x. [Jonas Nicklas]
* `respect_data_method` default to `false` for the RackTest driver in non-rails
  applications. That means that Capybara no longer picks up `data-method="post"`
  et. al. from links by default when you haven't required capybara/rails
  [Jonas Nicklas]
* `find` now raises an error if more than one element was found. Since `find` is
  used by most actions, like `click_link` under the surface, this means that all
  actions need to unambiguous in the future. [Jonas Nicklas]
* All methods which find or manipulate fields or buttons now ignore them when
  they are disabled. [Jonas Nicklas]
* Can no longer find elements by id via `find(:foo)`, use `find("#foo")` or
  `find_by_id("foo")` instead. [Jonas Nicklas]
* `Element#text` on RackTest now only returns visible text and normalizes
  (strips) whitespace, as with Selenium [Mark Dodwell, Jo Liss]
* `has_content?` now checks the text value returned by `Element#text`, as opposed to
  querying the DOM. Which means it does not match hidden text.
  [Ryan Montgomery, Mark Dodwell, Jo Liss]
* #394: `#body` now returns the unmodified source (like `#source`), not the current
  state of the DOM (like `#html`), by popular request [Jonas Nicklas]
* `Node#all` no longer returns an array, but rather an enumerable `Capybara::Result`
  [Jonas Nicklas]
* The arguments to `select` and `unselect` needs to be the exact text of an option
  in a select box, substrings are no longer allowed [Jonas Nicklas]
* The `options` option to `has_select?` must match the exact set of options. Use
  `with_options` for the old behaviour. [Gonzalo Rodriguez]
* The `selected` option to `has_select?` must match all selected options for multiple
  selects. [Gonzalo Rodriguez]
* Various internals for running driver specs, this should only affect driver authors
  [Jonas Nicklas]
* Rename `Driver#body` to `Driver#html` (relevant only for driver authors) [Jo
  Liss]

### Removed

* No longer possible to specify `failure_message` for custom selectors. [Jonas Nicklas]
* #589: `Capybara.server_boot_timeout` has been removed in favor of a higher
  (60-second) hard-coded timeout [Jo Liss]
* `Capybara.prefer_visible_elements` has been removed, as it is no longer needed
  with the changed find semantics [Jonas Nicklas]
* `Node#wait_until` and `Session#wait_until` have been removed. See `Node#synchronize`
  for an alternative [Jonas Nicklas]
* `Capybara.timeout` has been removed [Jonas Nicklas]
* The `:resynchronize` option has been removed from the Selenium driver [Jonas Nicklas]
* The `rows` option to `has_table?` has been removed without replacement.
  [Jonas Nicklas]

### Added

* Much improved error message [Jonas Nicklas]
* Errors from inside the session for apps running in a server are raised when
  session is reset [James Tucker, Jonas Nicklas]
* A ton of new selectors built in out of the box, like `field`, `link`, `button`,
  etc... [Adam McCrea, Jonas Nicklas]
* `has_text?` has been added as an alias for `has_content?` [Jonas Nicklas]
* Add `Capybara.server_host` option (default: 127.0.0.1) [David Balatero]
* Add `:type` option for `page.has_field?` [Gonzalo Rodríguez]
* Custom matchers can now be specified in CSS in addition to XPath [Jonas Nicklas]
* `Node#synchronize` method to rerun a block of code if certain errors are raised
  [Jonas Nicklas]
* `Capybara.always_include_port` config option always includes the server port in
  URLs when using `visit`. Facilitates testing different domain names. [Douwe Maan]
* Redirect limit for RackTest driver is configurable [Josh Lane]
* Server port can be manually specified during initialization of server.
  [Jonas Nicklas, John Wilger]
* `has_content?` and `has_text?` can be given a regular expression [Vasiliy Ermolovich]
* Multiple files can be uploaded with `attach_file` [Jarl Friis]

### Fixed

* Nodes found via `all` are no longer reloaded. This fixes weird quirks where
  nodes would seemingly randomly replace themselves with other nodes [Jonas Nicklas]
* Session is only reset if it has been modified, dramatically improves performance if
  only part of the test suite runs Capybara. [Jonas Nicklas]
* Test suite now passes on Ruby 1.8 [Jo Liss]
* #565: `require 'capybara/dsl'` is no longer necessary [Jo Liss]
* `Rack::Test` now respects ports when changing hosts [Jo Liss]
* #603: `Rack::Test` now preserves the original referer URL when following a
  redirect [Rob van Dijk]
* Rack::Test now does not send a referer when calling `visit` multiple times
  [Jo Liss]
* Exceptions during server boot now propagate to main thread [James Tucker]
* RSpec integration now cleans up before the test instead of after [Darwin]
* If `respect_data_method` is true, the data-method attribute can be capitalized
  [Marco Antonio]
* Rack app boot timing out raises an error as opposed to just logging to STDOUT
  [Adrian Irving-Beer]
* `#source` returns an empty string instead of nil if no pages have been visited
  [Jonas Nicklas]
* Ignore first leading newline in textareas in RackTest [Vitalii Khustochka]
* `within_frame` returns the value of the given block [Alistair Hutchison]
* Running `Node.set` on text fields will not trigger more than one change event
  [Andrew Kasper]
* Throw an error when an option is given to a finder method, like `all` or
  `has_selector?` which Capybara doesn't understand [Jonas Nicklas]
* Two references to the node now register as equal when comparing them with `==`
  [Jonas Nicklas]
* `has_text` (`has_content`) now accepts non-string arguments, like numbers.
  [Jo Liss]
* `has_text` and `text` now correctly normalize Unicode whitespace, such as
  `&nbsp;`. [Jo Liss]
* RackTest allows protocol relative URLs [Jonas Nicklas]
* Arguments are cast to string where necessary, so that e.g. `click_link(:foo)` works
  as expected. [Jonas Nicklas]
* `:count => 0` now works as expected [Jarl Friis]
* Fixed race conditions on negative assertions when removing nodes [Jonas Nicklas]

# Version 1.1.4

Release date: 2012-11-28

### Fixed

* Fix more race conditions on negative assertions. [Jonas Nicklas]

# Version 1.1.3

Release date: 2012-10-30

### Fixed:

* RackTest driver ignores leading newline in textareas, this is consistent with
  the spec and how browsers behave. [Vitalii Khustochka]
* Nodes found via `all` and `first` are never reloaded. This fixes issues where
  a node would sometimes magically turn into a completely different node.
  [Jonas Nicklas]
* Fix race conditions on negative assertions. This fixes issues where removing
  an element and asserting on its non existence could cause
  StaleElementReferenceError and similar to be thrown. [Jonas Nicklas]
* Options are no longer lost when reloading elements. This fixes issues where
  reloading an element would cause a non-matching element to be found, because
  options to `find` were ignored. [Jonas Nicklas]

# Version 1.1.2

Release date: 2011-11-15

### Fixed

* #541: Make attach_file work with selenium-webdriver >=2.12 [Jonas Nicklas]

# Version 1.1.0

Release date: 2011-09-02

### Fixed

* Sensible inspect for Capybara::Session [Jo Liss]
* Fix headers and host on redirect [Matt Colyer, Jonas Nicklas, Kim Burgestrand]
* using_driver now restores the old driver instead of reverting to the default [Carol Nichols]
* Errors when following links relative to the root path under rack-test [Jonas Nicklas, Kim Burgestrand]
* Make sure exit codes are propagated properly [Edgar Beigarts]

### Changed

* resynchronization is off by default under Selenium

### Added

* Elements are automatically reloaded (including parents) during wait [Jonas Nicklas]
* Rescue driver specific element errors, such as the dreaded ObsoleteElementError and retry [Jonas Nicklas]
* Raise an error if something has frozen time [Jonas Nicklas]
* Allow within to take a node instead of a selector [Peter Williams]
* Using wait_time_time to change wait time for a block of code [Jonas Nicklas, Kim Burgestrand]
* Option for rack-test driver to disable data-method hack [Jonas Nicklas, Kim Burgestrand]

# Version 1.0.1

Release date: 2011-08-12

### Fixed

* Dependend on selenium-webdriver ~>2.0 and fix deprecations [Thomas Walpole, Jo Liss]
* Depend on Launch 2.0 [Jeremy Hinegardner]
* Rack-Test ignores fill in on fields with maxlength=""

# Version 1.0.0

Release date: 2011-06-14

### Added

* Added DSL for acceptance tests, inspired by Luismi Cavallé's Steak [Luismi Cavalle and Jonas Nicklas]
* Selenium driver automatically waits for AJAX requests to finish [mgiambalvo, Nicklas Ramhöj and Jonas Nicklas]
* Support for switching between multiple named sessions [Tristan Dunn]
* failure_message can be specified for Selectors [Jonas Nicklas]
* RSpec matchers [David Chelimsky and Jonas Nicklas]
* Added save_page to save tempfile without opening in browser [Jeff Kreeftmeijer]
* Cucumber now switches automatically to a registered driver if the tag matches the name [Jonas Nicklas]
* Added Session#text [Jonas Nicklas and Scott Cytacki]
* Added Session#html as an alias for Session#body [Jo Liss]
* Added Session#current_host method [Jonas Nicklas]
* Buttons can now be clicked by title [Javier Martin]
* :headers option for RackTest driver to set custom HTTP headers [Jonas Nicklas]

### Removed

* Culerity and Celerity drivers have been removed and split into separate gems [Gabriel Sobrinho]

### Deprecated

* `include Capybara` has been deprecated in favour of `include Capybara::DSL` [Jonas Nicklas]

### Changed

* Rack test driver class has been renamed from Capybara::Driver::RackTest to Capybara::RackTest::Driver [Jonas Nicklas]
* Selenium driver class has been renamed from Capybara::Driver::Selenium to Capybara::Selenium::Driver [Jonas Nicklas]
* Capybara now prefers visible elements over hidden elements, disable by setting Capybara.prefer_visible_elements = false [Jonas Nicklas and Nicklas Ramhöj]
* For RSpec, :type => :request is now supported (and preferred over :acceptance) [Jo Liss]
* Selenium driver tried to wait for AJAX requests to finish before proceeding [Jonas Nicklas and Nicklas Ramhöj]
* Session no longer uses method missing, uses explicit delegates instead [Jonas Nicklas]

### Fixed

* The Rack::Test driver now respects maxlength on text fields [Guilherme Carvalho]
* Allow for more than one save_and_open_page call per second [Jo Liss]
* Automatically convert options to :count, :minimum, :maximum, etc. to integers [Keith Marcum]
* Rack::Test driver honours maxlength on input fields [Guilherme Carvalho]
* Rack::Test now works as expected with domains and subdomains [Jonas Nicklas]
* Session is reset more thoroughly between tests. [Jonas Nicklas]
* Raise error when uploading non-existant file [Jonas Nicklas]
* Rack reponse body should respond to #each [Piotr Sarnacki]
* Deprecation warnings with selenium webdriver 0.2.0 [Aaron Gibraltar]
* Selenium Chrome no longer YELLS tagname [Carl Jackson & David W. Frank]
* Capybara no longer strips encoding before sending to Rack [Jonas Nicklas]
* Improve handling of relative URLs [John Barton]
* Readd and fix build_rack_mock_session [Jonas Nicklas, Jon Leighton]

# Version 0.4.1

Release date: 2011-01-21

### Added

* New click_on alias for click_link_or_button, shorter yet unambiguous. [Jonas Nicklas]
* Finders now accept :visible => false which will find all elements regardless of Capybara.ignore_hidden_elements [Jonas Nicklas]
* Configure how the server is started via Capybara.server { |app, port| ... }. [John Firebough]
* Added :between, :maximum and :minimum options to has_selector and friends [James B. Byrne]
* New Capybara.string util function which allows matchers on arbitrary strings, mostly for helper and view specs [David Chelimsky and Jonas Nicklas]
* Server boot timeout is now configurable, via Capybara.server_boot_timeout [Adam Cigánek]
* Built in support for RSpec [Jonas Nicklas]
* Capybara.using_driver to switch to a different driver temporarily [Jeff Kreeftmeijer]
* Added Session#first which is somewhat speedier than Session#all, use it internally for speed boost [John Firebaugh]

### Changed

* Session#within now accepts the same arguments as other finders, like Session#all and Session#find [Jonas Nicklas]

### Removed

* All deprecations from 0.4.0 have been removed. [Jonas Nicklas]

### Fixed

* Don't mangle URLs in save_and_open_page when using self-closing tags [Adam Spiers]
* Catch correct error when server boot times out [Jonas Nicklas]
* Celerity driver now properly passes through options, making it configurable [Jonas Nicklas]
* Better implementation of attributes in C[ue]lerity, should fix issues with attributes with strange names [Jonas Nicklas]
* Session#find no longer swallows errors [Jonas Nicklas]
* Fix problems with multiple file inputs [Philip Arndt]
* Submit multipart forms as multipart under rack-test even if they contain no files [Ryan Kinderman]
* Matchers like has_select? and has_checked_field? now work with dynamically changed values [John Firebaugh]
* Preserve order of rack params [Joel Chippindale]
* RackTest#reset! is more thorough [Joel Chippindale]

# Version 0.4.0

Release date: 2010-10-22

### Changed

* The Selector API was changed slightly, use Capybara.add_selector, see README

### Fixed

* Celerity driver is registered properly
* has_selector? and has_no_selector? added to DSL
* Multiple selects return correct values under C[cu]lerity
* Naked query strings are handled correctly by rack-test

# Version 0.4.0.rc

Release date: 2010-10-12

### Changed

* within and find/locate now follow the XPath spec in that //foo finds all nodes in the document, instead of
  only for the context node. See this post for details: http://groups.google.com/group/ruby-capybara/browse_thread/thread/b129067979df21b3
* within now executes within the first found instance of the selector, not in all of them
* find now waits for AJAX requests and raises an exception when the element is not found (same as locate used to do)
* The default selector is now CSS, not XPath

### Deprecated

* Session#click has been renamed click_link_or_button and the old click has been deprecated
* Node#node has been renamed native
* Node#locate is deprecated in favor of Node#find, which now behaves identically
* Session#drag is deprecated, please use Node#drag_to(other_node) instead

### Added

* Pretty much everything is properly documented now
* It's now possible to call all session methods on nodes, like `find('#foo').fill_in(...)`
* Custom selectors can be added with Capybara::Selector.add
* The :id selector is added by default, use it lile `find(:id, 'foo')` or `find(:foo)`
* Added Node#has_selector? so any kind of selector can be queried.
* Added Capybara.configure for less wordy configuration
* Added within_window to switch between different windows (currently Selenium only)
* Capybara.server_port to provide a fixed port if wanted (defaults to automatic selection)

### Fixed

* CSS selectors with multiple selectors, such as "h1, h2" now work correctly
* Port is automatically assigned instead of guessing
* Strip encodings in rack-test, no more warnings!
* RackTest no longer submits disabled fields
* Servers no longer output annoying debug information when started
* TCP port selection is left to Ruby to decide, no more port guessing
* Select boxes now return option value instead of text if present
* The default has been changed from localhost to 127.0.0.1, should fix some obscure selenium bugs
* RackTest now supports complex field names, such as foo[bar][][baz]

# Version 0.3.9

Release date: 2010-07-03

### Added

* status_code which returns the HTTP status code of the last response (no Selenium!)
* Capybara.save_and_open_page to store tempfiles
* RackTest and Culerity drivers now clean up after themselves properly

### Fixed

* When no rack app is set and the app is called, a more descriptive error is raised
* select now works with optgroups
* Don't submit image buttons unless they were clicked under rack-test
* Support custom field types under Selenium
* Support input fields without a type, treat them as though they were text fields
* Redirect now throws an error after 5 redirects, as per RFC
* Selenium now properly raises an error when Node#trigger is called
* Node#value now returns the correct value for textareas under rack-test

# Version 0.3.8

Release date: 2010-05-12

### Added

* Within_frame method to execute a block of code within a particular iframe (Selenium only!)

### Fixed

* Single quotes are properly escaped with `select` under rack-test and Selenium.
* The :text option for searches now escapes regexp special characters when a string is given.
* Selenium now correctly checks already checked checkboxes (same with uncheck)
* Timing issue which caused Selenium to hang under certain circumstances.
* Selenium now resolves attributes even if they are given as a Symbol

# Version 0.3.7

Release date: 2010-04-09

This is a drop in compatible maintainance release. It's mostly
important for driver authors.

### Added

* RackTest scans for data-method which rails3 uses to change the request method

### Fixed

* Don't hang when starting server on Windoze

### Changed

* The driver and session specs are now located inside lib! Driver authors can simply require them.

# Version 0.3.6

Release date: 2010-03-22

This is a maintainance release with minor bug fixes, should be
drop in compatible.

### Added

* It's now possible to load in external drivers

### Fixed

* has_content? ignores whitespace
* Trigger events when choosing radios and checking checkboxes under Selenium
* Make Capybara.app totally optional when running without server
* Changed fallback host so it matches the one set up by Rails' integration tests

# Version 0.3.5

Release date: 2010-02-26

This is a mostly backwards compatible release, it does break
the API in some minor places, which should hopefully not affect
too many users, please read the release notes carefully!

### Breaking

* Relative searching in a node (e.g. find('//p').all('//a')) will now follow XPath standard
  this means that if you want to find descendant nodes only, you'll need to prefix a dot!
* `visit` now accepts fully qualified URLs for drivers that support it.
* Capybara will always try to run a rack server, unless you set Capybara.run_sever = false

### Changed

* thin is preferred over mongrel and webrick, since it is Ruby 1.9 compatible
* click_button and click will find <input type="button">, clicking them does nothing in RackTest

### Added

* Much improved error messages in a multitude of places
* More semantic page querying with has_link?, has_button?, etc...
* Option to ignore hidden elements when querying and interacting with the page
* Support for multiple selects

### Fixed

* find_by_id is no longer broken
* clicking links where the image's alt attribute contains the text is now possible
* within_fieldset and within_table work when the default selector is CSS
* boolean attributes work the same across drivers (return true/false)
<|MERGE_RESOLUTION|>--- conflicted
+++ resolved
@@ -1,10 +1,6 @@
-<<<<<<< HEAD
 # Version 2.7.0
 Release date: unreleased
 
-# Version 2.6.1
-Release data: 2016-01-27
-=======
 #Version 2.6.2
 Relase date: 2016-01-27
 
@@ -13,7 +9,6 @@
 
 # Version 2.6.1
 Release date: 2016-01-27
->>>>>>> 696f3e74
 
 ### Fixed
 * Add missing require for addressable [Jorge Bejar]
